# everything individually but not subdirectories
*
!*/

# meat and potatoes
!*.go
!*.md
!*.json
!*.ps1
!*.sh
!*.ts

# garnish
.vscode/
!*.git*
!*.keep
!.travis.yml
!go.mod
!go.sum
!LICENSE

# special cases
!internal/vendor/examples/**
<<<<<<< HEAD
=======

>>>>>>> cb43c20a
**/node_modules/**<|MERGE_RESOLUTION|>--- conflicted
+++ resolved
@@ -21,8 +21,5 @@
 
 # special cases
 !internal/vendor/examples/**
-<<<<<<< HEAD
-=======
 
->>>>>>> cb43c20a
 **/node_modules/**